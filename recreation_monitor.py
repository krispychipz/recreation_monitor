--- conflicted
+++ resolved
@@ -81,7 +81,6 @@
 
 
 def fetch_campsite_name(site_id: str) -> str:
-<<<<<<< HEAD
     """Lookup the human-friendly name/loop for a given campsite ID.
 
     Tries the direct campsite endpoint first and falls back to the search
@@ -89,11 +88,7 @@
     """
     headers = {"User-Agent": "Mozilla/5.0", "Accept": "application/json"}
     url = f"https://www.recreation.gov/api/campsite/{site_id}"
-=======
-    """Lookup the human-friendly name/loop for a given campsite ID."""
-    url = f"https://www.recreation.gov/api/campsite/{site_id}"
-    headers = {"User-Agent": "Mozilla/5.0"}
->>>>>>> 8db0ed24
+
     try:
         resp = rate_limited_request(url, headers)
         resp.raise_for_status()
@@ -103,7 +98,6 @@
         if loop and camp_name:
             return f"{loop} {camp_name}".strip()
         return loop or camp_name
-<<<<<<< HEAD
     except (requests.exceptions.RequestException, ValueError):
         search_url = (
             "https://www.recreation.gov/api/search/campsites"
@@ -123,10 +117,6 @@
                 return loop or camp_name
         except (requests.exceptions.RequestException, ValueError) as e:
             print(f"⚠️ Error fetching name for site {site_id}: {e}")
-=======
-    except requests.exceptions.RequestException as e:
-        print(f"⚠️ Error fetching name for site {site_id}: {e}")
->>>>>>> 8db0ed24
         return ""
 
 def check_availability(campground_id, check_date):
